/*
 *  arch/arm/mach-pxa/pcm990-baseboard.c
 *  Support for the Phytec phyCORE-PXA270 Development Platform (PCM-990).
 *
 *  Refer
 *   http://www.phytec.com/products/rdk/ARM-XScale/phyCORE-XScale-PXA270.html
 *  for additional hardware info
 *
 *  Author:	Juergen Kilb
 *  Created:	April 05, 2005
 *  Copyright:	Phytec Messtechnik GmbH
 *  e-Mail:	armlinux@phytec.de
 *
 *  based on Intel Mainstone Board
 *
 *  Copyright 2007 Juergen Beisert @ Pengutronix (j.beisert@pengutronix.de)
 *
 *  This program is free software; you can redistribute it and/or modify
 *  it under the terms of the GNU General Public License version 2 as
 *  published by the Free Software Foundation.
 */

#include <linux/irq.h>
#include <linux/platform_device.h>
#include <linux/ide.h>
#include <linux/i2c.h>
#include <linux/pwm_backlight.h>

#include <media/soc_camera.h>

#include <asm/gpio.h>
#include <asm/arch/i2c.h>
#include <asm/arch/camera.h>
#include <asm/mach/map.h>
#include <asm/arch/pxa-regs.h>
<<<<<<< HEAD
#include <asm/arch/pxa2xx-gpio.h>
=======
>>>>>>> 044e5f45
#include <asm/arch/audio.h>
#include <asm/arch/mmc.h>
#include <asm/arch/ohci.h>
#include <asm/arch/pcm990_baseboard.h>
#include <asm/arch/pxafb.h>
<<<<<<< HEAD

#include "devices.h"
=======
#include <asm/arch/mfp-pxa27x.h>

#include "devices.h"
#include "generic.h"

static unsigned long pcm990_pin_config[] __initdata = {
	/* MMC */
	GPIO32_MMC_CLK,
	GPIO112_MMC_CMD,
	GPIO92_MMC_DAT_0,
	GPIO109_MMC_DAT_1,
	GPIO110_MMC_DAT_2,
	GPIO111_MMC_DAT_3,
	/* USB */
	GPIO88_USBH1_PWR,
	GPIO89_USBH1_PEN,
	/* PWM0 */
	GPIO16_PWM0_OUT,
};
>>>>>>> 044e5f45

/*
 * pcm990_lcd_power - control power supply to the LCD
 * @on: 0 = switch off, 1 = switch on
 *
 * Called by the pxafb driver
 */
#ifndef CONFIG_PCM990_DISPLAY_NONE
static void pcm990_lcd_power(int on, struct fb_var_screeninfo *var)
{
	if (on) {
		/* enable LCD-Latches
		 * power on LCD
		 */
		__PCM990_CTRL_REG(PCM990_CTRL_PHYS + PCM990_CTRL_REG3) =
			PCM990_CTRL_LCDPWR + PCM990_CTRL_LCDON;
	} else {
		/* disable LCD-Latches
		 * power off LCD
		 */
		__PCM990_CTRL_REG(PCM990_CTRL_PHYS + PCM990_CTRL_REG3) = 0x00;
	}
}
#endif

#if defined(CONFIG_PCM990_DISPLAY_SHARP)
static struct pxafb_mode_info fb_info_sharp_lq084v1dg21 = {
	.pixclock		= 28000,
	.xres			= 640,
	.yres			= 480,
	.bpp			= 16,
	.hsync_len		= 20,
	.left_margin		= 103,
	.right_margin		= 47,
	.vsync_len		= 6,
	.upper_margin		= 28,
	.lower_margin		= 5,
	.sync			= 0,
	.cmap_greyscale		= 0,
};

static struct pxafb_mach_info pcm990_fbinfo __initdata = {
	.modes			= &fb_info_sharp_lq084v1dg21,
	.num_modes		= 1,
	.lccr0			= LCCR0_PAS,
	.lccr3			= LCCR3_PCP,
	.pxafb_lcd_power	= pcm990_lcd_power,
};
#elif defined(CONFIG_PCM990_DISPLAY_NEC)
struct pxafb_mode_info fb_info_nec_nl6448bc20_18d = {
	.pixclock		= 39720,
	.xres			= 640,
	.yres			= 480,
	.bpp			= 16,
	.hsync_len		= 32,
	.left_margin		= 16,
	.right_margin		= 48,
	.vsync_len		= 2,
	.upper_margin		= 12,
	.lower_margin		= 17,
	.sync			= 0,
	.cmap_greyscale		= 0,
};

static struct pxafb_mach_info pcm990_fbinfo __initdata = {
	.modes			= &fb_info_nec_nl6448bc20_18d,
	.num_modes		= 1,
	.lccr0			= LCCR0_Act,
	.lccr3			= LCCR3_PixFlEdg,
	.pxafb_lcd_power	= pcm990_lcd_power,
};
#endif

static struct platform_pwm_backlight_data pcm990_backlight_data = {
	.pwm_id		= 0,
	.max_brightness	= 1023,
	.dft_brightness	= 1023,
	.pwm_period_ns	= 78770,
};

static struct platform_device pcm990_backlight_device = {
	.name		= "pwm-backlight",
	.dev		= {
		.parent = &pxa27x_device_pwm0.dev,
		.platform_data = &pcm990_backlight_data,
	},
};

/*
 * The PCM-990 development baseboard uses PCM-027's hardware in the
 * following way:
 *
 * - LCD support is in use
 *  - GPIO16 is output for back light on/off with PWM
 *  - GPIO58 ... GPIO73 are outputs for display data
 *  - GPIO74 is output output for LCDFCLK
 *  - GPIO75 is output for LCDLCLK
 *  - GPIO76 is output for LCDPCLK
 *  - GPIO77 is output for LCDBIAS
 * - MMC support is in use
 *  - GPIO32 is output for MMCCLK
 *  - GPIO92 is MMDAT0
 *  - GPIO109 is MMDAT1
 *  - GPIO110 is MMCS0
 *  - GPIO111 is MMCS1
 *  - GPIO112 is MMCMD
 * - IDE/CF card is in use
 *  - GPIO48 is output /POE
 *  - GPIO49 is output /PWE
 *  - GPIO50 is output /PIOR
 *  - GPIO51 is output /PIOW
 *  - GPIO54 is output /PCE2
 *  - GPIO55 is output /PREG
 *  - GPIO56 is input /PWAIT
 *  - GPIO57 is output /PIOS16
 *  - GPIO79 is output PSKTSEL
 *  - GPIO85 is output /PCE1
 * - FFUART is in use
 *  - GPIO34 is input FFRXD
 *  - GPIO35 is input FFCTS
 *  - GPIO36 is input FFDCD
 *  - GPIO37 is input FFDSR
 *  - GPIO38 is input FFRI
 *  - GPIO39 is output FFTXD
 *  - GPIO40 is output FFDTR
 *  - GPIO41 is output FFRTS
 * - BTUART is in use
 *  - GPIO42 is input BTRXD
 *  - GPIO43 is output BTTXD
 *  - GPIO44 is input BTCTS
 *  - GPIO45 is output BTRTS
 * - IRUART is in use
 *  - GPIO46 is input STDRXD
 *  - GPIO47 is output STDTXD
 * - AC97 is in use*)
 *  - GPIO28 is input AC97CLK
 *  - GPIO29 is input AC97DatIn
 *  - GPIO30 is output AC97DatO
 *  - GPIO31 is output AC97SYNC
 *  - GPIO113 is output AC97_RESET
 * - SSP is in use
 *  - GPIO23 is output SSPSCLK
 *  - GPIO24 is output chip select to Max7301
 *  - GPIO25 is output SSPTXD
 *  - GPIO26 is input SSPRXD
 *  - GPIO27 is input for Max7301 IRQ
 *  - GPIO53 is input SSPSYSCLK
 * - SSP3 is in use
 *  - GPIO81 is output SSPTXD3
 *  - GPIO82 is input SSPRXD3
 *  - GPIO83 is output SSPSFRM
 *  - GPIO84 is output SSPCLK3
 *
 * Otherwise claimed GPIOs:
 * GPIO1 -> IRQ from user switch
 * GPIO9 -> IRQ from power management
 * GPIO10 -> IRQ from WML9712 AC97 controller
 * GPIO11 -> IRQ from IDE controller
 * GPIO12 -> IRQ from CF controller
 * GPIO13 -> IRQ from CF controller
 * GPIO14 -> GPIO free
 * GPIO15 -> /CS1 selects baseboard's Control CPLD (U7, 16 bit wide data path)
 * GPIO19 -> GPIO free
 * GPIO20 -> /SDCS2
 * GPIO21 -> /CS3 PC card socket select
 * GPIO33 -> /CS5  network controller select
 * GPIO78 -> /CS2  (16 bit wide data path)
 * GPIO80 -> /CS4  (16 bit wide data path)
 * GPIO86 -> GPIO free
 * GPIO87 -> GPIO free
 * GPIO90 -> LED0 on CPU module
 * GPIO91 -> LED1 on CPI module
 * GPIO117 -> SCL
 * GPIO118 -> SDA
 */

static unsigned long pcm990_irq_enabled;

static void pcm990_mask_ack_irq(unsigned int irq)
{
	int pcm990_irq = (irq - PCM027_IRQ(0));
	PCM990_INTMSKENA = (pcm990_irq_enabled &= ~(1 << pcm990_irq));
}

static void pcm990_unmask_irq(unsigned int irq)
{
	int pcm990_irq = (irq - PCM027_IRQ(0));
	/* the irq can be acknowledged only if deasserted, so it's done here */
	PCM990_INTSETCLR |= 1 << pcm990_irq;
	PCM990_INTMSKENA  = (pcm990_irq_enabled |= (1 << pcm990_irq));
}

static struct irq_chip pcm990_irq_chip = {
	.mask_ack	= pcm990_mask_ack_irq,
	.unmask		= pcm990_unmask_irq,
};

static void pcm990_irq_handler(unsigned int irq, struct irq_desc *desc)
{
	unsigned long pending = (~PCM990_INTSETCLR) & pcm990_irq_enabled;

	do {
		GEDR(PCM990_CTRL_INT_IRQ_GPIO) =
					GPIO_bit(PCM990_CTRL_INT_IRQ_GPIO);
		if (likely(pending)) {
			irq = PCM027_IRQ(0) + __ffs(pending);
			desc = irq_desc + irq;
			desc_handle_irq(irq, desc);
		}
		pending = (~PCM990_INTSETCLR) & pcm990_irq_enabled;
	} while (pending);
}

static void __init pcm990_init_irq(void)
{
	int irq;

	/* setup extra PCM990 irqs */
	for (irq = PCM027_IRQ(0); irq <= PCM027_IRQ(3); irq++) {
		set_irq_chip(irq, &pcm990_irq_chip);
		set_irq_handler(irq, handle_level_irq);
		set_irq_flags(irq, IRQF_VALID | IRQF_PROBE);
	}

	PCM990_INTMSKENA = 0x00;	/* disable all Interrupts */
	PCM990_INTSETCLR = 0xFF;

	set_irq_chained_handler(PCM990_CTRL_INT_IRQ, pcm990_irq_handler);
	set_irq_type(PCM990_CTRL_INT_IRQ, PCM990_CTRL_INT_IRQ_EDGE);
}

static int pcm990_mci_init(struct device *dev, irq_handler_t mci_detect_int,
			void *data)
{
	int err;

	err = request_irq(PCM027_MMCDET_IRQ, mci_detect_int, IRQF_DISABLED,
			     "MMC card detect", data);
	if (err)
		printk(KERN_ERR "pcm990_mci_init: MMC/SD: can't request MMC "
				"card detect IRQ\n");

	return err;
}

static void pcm990_mci_setpower(struct device *dev, unsigned int vdd)
{
	struct pxamci_platform_data *p_d = dev->platform_data;

	if ((1 << vdd) & p_d->ocr_mask)
		__PCM990_CTRL_REG(PCM990_CTRL_PHYS + PCM990_CTRL_REG5) =
						PCM990_CTRL_MMC2PWR;
	else
		__PCM990_CTRL_REG(PCM990_CTRL_PHYS + PCM990_CTRL_REG5) =
						~PCM990_CTRL_MMC2PWR;
}

static void pcm990_mci_exit(struct device *dev, void *data)
{
	free_irq(PCM027_MMCDET_IRQ, data);
}

#define MSECS_PER_JIFFY (1000/HZ)

static struct pxamci_platform_data pcm990_mci_platform_data = {
	.detect_delay	= 250 / MSECS_PER_JIFFY,
	.ocr_mask	= MMC_VDD_32_33 | MMC_VDD_33_34,
	.init 		= pcm990_mci_init,
	.setpower 	= pcm990_mci_setpower,
	.exit		= pcm990_mci_exit,
};

/*
 * init OHCI hardware to work with
 *
 * Note: Only USB port 1 (host only) is connected
 *
 * GPIO88 (USBHPWR#1): overcurrent in, overcurrent when low
 * GPIO89 (USBHPEN#1): power-on out, on when low
 */
static int pcm990_ohci_init(struct device *dev)
{
	/*
	 * disable USB port 2 and 3
	 * power sense is active low
	 */
	UHCHR = ((UHCHR) | UHCHR_PCPL | UHCHR_PSPL | UHCHR_SSEP2 |
				UHCHR_SSEP3) & ~(UHCHR_SSEP1 | UHCHR_SSE);
	/*
	 * wait 10ms after Power on
	 * overcurrent per port
	 * power switch per port
	 */
	UHCRHDA = (5<<24) | (1<<11) | (1<<8);	/* FIXME: Required? */

	return 0;
}

static struct pxaohci_platform_data pcm990_ohci_platform_data = {
	.port_mode	= PMM_PERPORT_MODE,
	.init		= pcm990_ohci_init,
	.exit		= NULL,
};

/*
 * PXA27x Camera specific stuff
 */
#if defined(CONFIG_VIDEO_PXA27x) || defined(CONFIG_VIDEO_PXA27x_MODULE)
static unsigned long pcm990_camera_pin_config[] = {
	/* CIF */
	GPIO98_CIF_DD_0,
	GPIO105_CIF_DD_1,
	GPIO104_CIF_DD_2,
	GPIO103_CIF_DD_3,
	GPIO95_CIF_DD_4,
	GPIO94_CIF_DD_5,
	GPIO93_CIF_DD_6,
	GPIO108_CIF_DD_7,
	GPIO107_CIF_DD_8,
	GPIO106_CIF_DD_9,
	GPIO42_CIF_MCLK,
	GPIO45_CIF_PCLK,
	GPIO43_CIF_FV,
	GPIO44_CIF_LV,
};

static int pcm990_pxacamera_init(struct device *dev)
{
	pxa2xx_mfp_config(ARRAY_AND_SIZE(pcm990_camera_pin_config));
	return 0;
}

/*
 * CICR4: PCLK_EN:	Pixel clock is supplied by the sensor
 *	MCLK_EN:	Master clock is generated by PXA
 *	PCP:		Data sampled on the falling edge of pixel clock
 */
struct pxacamera_platform_data pcm990_pxacamera_platform_data = {
	.init	= pcm990_pxacamera_init,
	.flags  = PXA_CAMERA_MASTER | PXA_CAMERA_DATAWIDTH_8 | PXA_CAMERA_DATAWIDTH_10 |
		PXA_CAMERA_PCLK_EN | PXA_CAMERA_MCLK_EN/* | PXA_CAMERA_PCP*/,
	.mclk_10khz = 1000,
};

#include <linux/i2c/pca953x.h>

static struct pca953x_platform_data pca9536_data = {
	.gpio_base	= NR_BUILTIN_GPIO + 1,
};

static struct soc_camera_link iclink[] = {
	{
		.bus_id	= 0, /* Must match with the camera ID above */
		.gpio	= NR_BUILTIN_GPIO + 1,
	}, {
		.bus_id	= 0, /* Must match with the camera ID above */
	}
};

/* Board I2C devices. */
static struct i2c_board_info __initdata pcm990_i2c_devices[] = {
	{
		/* Must initialize before the camera(s) */
		I2C_BOARD_INFO("pca9536", 0x41),
		.platform_data = &pca9536_data,
	}, {
		I2C_BOARD_INFO("mt9v022", 0x48),
		.platform_data = &iclink[0], /* With extender */
	}, {
		I2C_BOARD_INFO("mt9m001", 0x5d),
		.platform_data = &iclink[0], /* With extender */
	},
};
#endif /* CONFIG_VIDEO_PXA27x ||CONFIG_VIDEO_PXA27x_MODULE */

/*
 * enable generic access to the base board control CPLDs U6 and U7
 */
static struct map_desc pcm990_io_desc[] __initdata = {
	{
		.virtual	= PCM990_CTRL_BASE,
		.pfn		= __phys_to_pfn(PCM990_CTRL_PHYS),
		.length		= PCM990_CTRL_SIZE,
		.type		= MT_DEVICE	/* CPLD */
	}, {
		.virtual	= PCM990_CF_PLD_BASE,
		.pfn		= __phys_to_pfn(PCM990_CF_PLD_PHYS),
		.length		= PCM990_CF_PLD_SIZE,
		.type		= MT_DEVICE	/* CPLD */
	}
};

/*
 * system init for baseboard usage. Will be called by pcm027 init.
 *
 * Add platform devices present on this baseboard and init
 * them from CPU side as far as required to use them later on
 */
void __init pcm990_baseboard_init(void)
{
	pxa2xx_mfp_config(ARRAY_AND_SIZE(pcm990_pin_config));

	/* register CPLD access */
	iotable_init(ARRAY_AND_SIZE(pcm990_io_desc));

	/* register CPLD's IRQ controller */
	pcm990_init_irq();

#ifndef CONFIG_PCM990_DISPLAY_NONE
	set_pxa_fb_info(&pcm990_fbinfo);
#endif
<<<<<<< HEAD
	pxa_gpio_mode(GPIO16_PWM0_MD);
=======
>>>>>>> 044e5f45
	platform_device_register(&pcm990_backlight_device);

	/* MMC */
	pxa_set_mci_info(&pcm990_mci_platform_data);

	/* USB host */
	pxa_set_ohci_info(&pcm990_ohci_platform_data);

	pxa_set_i2c_info(NULL);
	pxa_set_ac97_info(NULL);

#if defined(CONFIG_VIDEO_PXA27x) || defined(CONFIG_VIDEO_PXA27x_MODULE)
	pxa_set_camera_info(&pcm990_pxacamera_platform_data);

	i2c_register_board_info(0, ARRAY_AND_SIZE(pcm990_i2c_devices));
#endif

	printk(KERN_INFO "PCM-990 Evaluation baseboard initialized\n");
}<|MERGE_RESOLUTION|>--- conflicted
+++ resolved
@@ -33,19 +33,11 @@
 #include <asm/arch/camera.h>
 #include <asm/mach/map.h>
 #include <asm/arch/pxa-regs.h>
-<<<<<<< HEAD
-#include <asm/arch/pxa2xx-gpio.h>
-=======
->>>>>>> 044e5f45
 #include <asm/arch/audio.h>
 #include <asm/arch/mmc.h>
 #include <asm/arch/ohci.h>
 #include <asm/arch/pcm990_baseboard.h>
 #include <asm/arch/pxafb.h>
-<<<<<<< HEAD
-
-#include "devices.h"
-=======
 #include <asm/arch/mfp-pxa27x.h>
 
 #include "devices.h"
@@ -65,7 +57,6 @@
 	/* PWM0 */
 	GPIO16_PWM0_OUT,
 };
->>>>>>> 044e5f45
 
 /*
  * pcm990_lcd_power - control power supply to the LCD
@@ -477,10 +468,6 @@
 #ifndef CONFIG_PCM990_DISPLAY_NONE
 	set_pxa_fb_info(&pcm990_fbinfo);
 #endif
-<<<<<<< HEAD
-	pxa_gpio_mode(GPIO16_PWM0_MD);
-=======
->>>>>>> 044e5f45
 	platform_device_register(&pcm990_backlight_device);
 
 	/* MMC */
