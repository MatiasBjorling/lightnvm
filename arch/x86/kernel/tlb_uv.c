/*
 *	SGI UltraViolet TLB flush routines.
 *
 *	(c) 2008 Cliff Wickman <cpw@sgi.com>, SGI.
 *
 *	This code is released under the GNU General Public License version 2 or
 *	later.
 */
#include <linux/seq_file.h>
#include <linux/proc_fs.h>
#include <linux/kernel.h>

#include <asm/mmu_context.h>
#include <asm/uv/uv.h>
#include <asm/uv/uv_mmrs.h>
#include <asm/uv/uv_hub.h>
#include <asm/uv/uv_bau.h>
#include <asm/apic.h>
#include <asm/idle.h>
#include <asm/tsc.h>
#include <asm/irq_vectors.h>

static struct bau_control	**uv_bau_table_bases __read_mostly;
static int			uv_bau_retry_limit __read_mostly;

/* position of pnode (which is nasid>>1): */
static int			uv_nshift __read_mostly;

static unsigned long		uv_mmask __read_mostly;

static DEFINE_PER_CPU(struct ptc_stats, ptcstats);
static DEFINE_PER_CPU(struct bau_control, bau_control);

/*
 * Free a software acknowledge hardware resource by clearing its Pending
 * bit. This will return a reply to the sender.
 * If the message has timed out, a reply has already been sent by the
 * hardware but the resource has not been released. In that case our
 * clear of the Timeout bit (as well) will free the resource. No reply will
 * be sent (the hardware will only do one reply per message).
 */
static void uv_reply_to_message(int resource,
				struct bau_payload_queue_entry *msg,
				struct bau_msg_status *msp)
{
	unsigned long dw;

	dw = (1 << (resource + UV_SW_ACK_NPENDING)) | (1 << resource);
	msg->replied_to = 1;
	msg->sw_ack_vector = 0;
	if (msp)
		msp->seen_by.bits = 0;
	uv_write_local_mmr(UVH_LB_BAU_INTD_SOFTWARE_ACKNOWLEDGE_ALIAS, dw);
}

/*
 * Do all the things a cpu should do for a TLB shootdown message.
 * Other cpu's may come here at the same time for this message.
 */
static void uv_bau_process_message(struct bau_payload_queue_entry *msg,
				   int msg_slot, int sw_ack_slot)
{
	unsigned long this_cpu_mask;
	struct bau_msg_status *msp;
	int cpu;

	msp = __get_cpu_var(bau_control).msg_statuses + msg_slot;
	cpu = uv_blade_processor_id();
	msg->number_of_cpus =
	    uv_blade_nr_online_cpus(uv_node_to_blade_id(numa_node_id()));
	this_cpu_mask = 1UL << cpu;
	if (msp->seen_by.bits & this_cpu_mask)
		return;
	atomic_or_long(&msp->seen_by.bits, this_cpu_mask);

	if (msg->replied_to == 1)
		return;

	if (msg->address == TLB_FLUSH_ALL) {
		local_flush_tlb();
		__get_cpu_var(ptcstats).alltlb++;
	} else {
		__flush_tlb_one(msg->address);
		__get_cpu_var(ptcstats).onetlb++;
	}

	__get_cpu_var(ptcstats).requestee++;

	atomic_inc_short(&msg->acknowledge_count);
	if (msg->number_of_cpus == msg->acknowledge_count)
		uv_reply_to_message(sw_ack_slot, msg, msp);
}

/*
 * Examine the payload queue on one distribution node to see
 * which messages have not been seen, and which cpu(s) have not seen them.
 *
 * Returns the number of cpu's that have not responded.
 */
static int uv_examine_destination(struct bau_control *bau_tablesp, int sender)
{
	struct bau_payload_queue_entry *msg;
	struct bau_msg_status *msp;
	int count = 0;
	int i;
	int j;

	for (msg = bau_tablesp->va_queue_first, i = 0; i < DEST_Q_SIZE;
	     msg++, i++) {
		if ((msg->sending_cpu == sender) && (!msg->replied_to)) {
			msp = bau_tablesp->msg_statuses + i;
			printk(KERN_DEBUG
			       "blade %d: address:%#lx %d of %d, not cpu(s): ",
			       i, msg->address, msg->acknowledge_count,
			       msg->number_of_cpus);
			for (j = 0; j < msg->number_of_cpus; j++) {
				if (!((1L << j) & msp->seen_by.bits)) {
					count++;
					printk("%d ", j);
				}
			}
			printk("\n");
		}
	}
	return count;
}

/*
 * Examine the payload queue on all the distribution nodes to see
 * which messages have not been seen, and which cpu(s) have not seen them.
 *
 * Returns the number of cpu's that have not responded.
 */
static int uv_examine_destinations(struct bau_target_nodemask *distribution)
{
	int sender;
	int i;
	int count = 0;

	sender = smp_processor_id();
	for (i = 0; i < sizeof(struct bau_target_nodemask) * BITSPERBYTE; i++) {
		if (!bau_node_isset(i, distribution))
			continue;
		count += uv_examine_destination(uv_bau_table_bases[i], sender);
	}
	return count;
}

/*
 * wait for completion of a broadcast message
 *
 * return COMPLETE, RETRY or GIVEUP
 */
static int uv_wait_completion(struct bau_desc *bau_desc,
			      unsigned long mmr_offset, int right_shift)
{
	int exams = 0;
	long destination_timeouts = 0;
	long source_timeouts = 0;
	unsigned long descriptor_status;

	while ((descriptor_status = (((unsigned long)
		uv_read_local_mmr(mmr_offset) >>
			right_shift) & UV_ACT_STATUS_MASK)) !=
			DESC_STATUS_IDLE) {
		if (descriptor_status == DESC_STATUS_SOURCE_TIMEOUT) {
			source_timeouts++;
			if (source_timeouts > SOURCE_TIMEOUT_LIMIT)
				source_timeouts = 0;
			__get_cpu_var(ptcstats).s_retry++;
			return FLUSH_RETRY;
		}
		/*
		 * spin here looking for progress at the destinations
		 */
		if (descriptor_status == DESC_STATUS_DESTINATION_TIMEOUT) {
			destination_timeouts++;
			if (destination_timeouts > DESTINATION_TIMEOUT_LIMIT) {
				/*
				 * returns number of cpus not responding
				 */
				if (uv_examine_destinations
				    (&bau_desc->distribution) == 0) {
					__get_cpu_var(ptcstats).d_retry++;
					return FLUSH_RETRY;
				}
				exams++;
				if (exams >= uv_bau_retry_limit) {
					printk(KERN_DEBUG
					       "uv_flush_tlb_others");
					printk("giving up on cpu %d\n",
					       smp_processor_id());
					return FLUSH_GIVEUP;
				}
				/*
				 * delays can hang the simulator
				   udelay(1000);
				 */
				destination_timeouts = 0;
			}
		}
		cpu_relax();
	}
	return FLUSH_COMPLETE;
}

/**
 * uv_flush_send_and_wait
 *
 * Send a broadcast and wait for a broadcast message to complete.
 *
 * The flush_mask contains the cpus the broadcast was sent to.
 *
 * Returns NULL if all remote flushing was done. The mask is zeroed.
 * Returns @flush_mask if some remote flushing remains to be done. The
 * mask will have some bits still set.
 */
const struct cpumask *uv_flush_send_and_wait(int cpu, int this_blade,
					     struct bau_desc *bau_desc,
					     struct cpumask *flush_mask)
{
	int completion_status = 0;
	int right_shift;
	int tries = 0;
	int blade;
	int bit;
	unsigned long mmr_offset;
	unsigned long index;
	cycles_t time1;
	cycles_t time2;

	if (cpu < UV_CPUS_PER_ACT_STATUS) {
		mmr_offset = UVH_LB_BAU_SB_ACTIVATION_STATUS_0;
		right_shift = cpu * UV_ACT_STATUS_SIZE;
	} else {
		mmr_offset = UVH_LB_BAU_SB_ACTIVATION_STATUS_1;
		right_shift =
		    ((cpu - UV_CPUS_PER_ACT_STATUS) * UV_ACT_STATUS_SIZE);
	}
	time1 = get_cycles();
	do {
		tries++;
		index = (1UL << UVH_LB_BAU_SB_ACTIVATION_CONTROL_PUSH_SHFT) |
			cpu;
		uv_write_local_mmr(UVH_LB_BAU_SB_ACTIVATION_CONTROL, index);
		completion_status = uv_wait_completion(bau_desc, mmr_offset,
					right_shift);
	} while (completion_status == FLUSH_RETRY);
	time2 = get_cycles();
	__get_cpu_var(ptcstats).sflush += (time2 - time1);
	if (tries > 1)
		__get_cpu_var(ptcstats).retriesok++;

	if (completion_status == FLUSH_GIVEUP) {
		/*
		 * Cause the caller to do an IPI-style TLB shootdown on
		 * the cpu's, all of which are still in the mask.
		 */
		__get_cpu_var(ptcstats).ptc_i++;
		return flush_mask;
	}

	/*
	 * Success, so clear the remote cpu's from the mask so we don't
	 * use the IPI method of shootdown on them.
	 */
	for_each_cpu(bit, flush_mask) {
		blade = uv_cpu_to_blade_id(bit);
		if (blade == this_blade)
			continue;
		cpumask_clear_cpu(bit, flush_mask);
	}
	if (!cpumask_empty(flush_mask))
		return flush_mask;
	return NULL;
}

static DEFINE_PER_CPU(cpumask_var_t, uv_flush_tlb_mask);

/**
 * uv_flush_tlb_others - globally purge translation cache of a virtual
 * address or all TLB's
 * @cpumask: mask of all cpu's in which the address is to be removed
 * @mm: mm_struct containing virtual address range
 * @va: virtual address to be removed (or TLB_FLUSH_ALL for all TLB's on cpu)
 * @cpu: the current cpu
 *
 * This is the entry point for initiating any UV global TLB shootdown.
 *
 * Purges the translation caches of all specified processors of the given
 * virtual address, or purges all TLB's on specified processors.
 *
 * The caller has derived the cpumask from the mm_struct.  This function
 * is called only if there are bits set in the mask. (e.g. flush_tlb_page())
 *
 * The cpumask is converted into a nodemask of the nodes containing
 * the cpus.
 *
 * Note that this function should be called with preemption disabled.
 *
 * Returns NULL if all remote flushing was done.
 * Returns pointer to cpumask if some remote flushing remains to be
 * done.  The returned pointer is valid till preemption is re-enabled.
 */
const struct cpumask *uv_flush_tlb_others(const struct cpumask *cpumask,
					  struct mm_struct *mm,
					  unsigned long va, unsigned int cpu)
{
<<<<<<< HEAD
	static DEFINE_PER_CPU(cpumask_t, flush_tlb_mask);
	struct cpumask *flush_mask = &__get_cpu_var(flush_tlb_mask);
=======
	struct cpumask *flush_mask = __get_cpu_var(uv_flush_tlb_mask);
>>>>>>> 0221c81b
	int i;
	int bit;
	int blade;
	int uv_cpu;
	int this_blade;
	int locals = 0;
	struct bau_desc *bau_desc;

<<<<<<< HEAD
	WARN_ON(!in_atomic());

=======
>>>>>>> 0221c81b
	cpumask_andnot(flush_mask, cpumask, cpumask_of(cpu));

	uv_cpu = uv_blade_processor_id();
	this_blade = uv_numa_blade_id();
	bau_desc = __get_cpu_var(bau_control).descriptor_base;
	bau_desc += UV_ITEMS_PER_DESCRIPTOR * uv_cpu;

	bau_nodes_clear(&bau_desc->distribution, UV_DISTRIBUTION_SIZE);

	i = 0;
	for_each_cpu(bit, flush_mask) {
		blade = uv_cpu_to_blade_id(bit);
		BUG_ON(blade > (UV_DISTRIBUTION_SIZE - 1));
		if (blade == this_blade) {
			locals++;
			continue;
		}
		bau_node_set(blade, &bau_desc->distribution);
		i++;
	}
	if (i == 0) {
		/*
		 * no off_node flushing; return status for local node
		 */
		if (locals)
			return flush_mask;
		else
			return NULL;
	}
	__get_cpu_var(ptcstats).requestor++;
	__get_cpu_var(ptcstats).ntargeted += i;

	bau_desc->payload.address = va;
	bau_desc->payload.sending_cpu = cpu;

	return uv_flush_send_and_wait(uv_cpu, this_blade, bau_desc, flush_mask);
}

/*
 * The BAU message interrupt comes here. (registered by set_intr_gate)
 * See entry_64.S
 *
 * We received a broadcast assist message.
 *
 * Interrupts may have been disabled; this interrupt could represent
 * the receipt of several messages.
 *
 * All cores/threads on this node get this interrupt.
 * The last one to see it does the s/w ack.
 * (the resource will not be freed until noninterruptable cpus see this
 *  interrupt; hardware will timeout the s/w ack and reply ERROR)
 */
void uv_bau_message_interrupt(struct pt_regs *regs)
{
	struct bau_payload_queue_entry *va_queue_first;
	struct bau_payload_queue_entry *va_queue_last;
	struct bau_payload_queue_entry *msg;
	struct pt_regs *old_regs = set_irq_regs(regs);
	cycles_t time1;
	cycles_t time2;
	int msg_slot;
	int sw_ack_slot;
	int fw;
	int count = 0;
	unsigned long local_pnode;

	ack_APIC_irq();
	exit_idle();
	irq_enter();

	time1 = get_cycles();

	local_pnode = uv_blade_to_pnode(uv_numa_blade_id());

	va_queue_first = __get_cpu_var(bau_control).va_queue_first;
	va_queue_last = __get_cpu_var(bau_control).va_queue_last;

	msg = __get_cpu_var(bau_control).bau_msg_head;
	while (msg->sw_ack_vector) {
		count++;
		fw = msg->sw_ack_vector;
		msg_slot = msg - va_queue_first;
		sw_ack_slot = ffs(fw) - 1;

		uv_bau_process_message(msg, msg_slot, sw_ack_slot);

		msg++;
		if (msg > va_queue_last)
			msg = va_queue_first;
		__get_cpu_var(bau_control).bau_msg_head = msg;
	}
	if (!count)
		__get_cpu_var(ptcstats).nomsg++;
	else if (count > 1)
		__get_cpu_var(ptcstats).multmsg++;

	time2 = get_cycles();
	__get_cpu_var(ptcstats).dflush += (time2 - time1);

	irq_exit();
	set_irq_regs(old_regs);
}

static void uv_enable_timeouts(void)
{
	int i;
	int blade;
	int last_blade;
	int pnode;
	int cur_cpu = 0;
	unsigned long apicid;

	last_blade = -1;
	for_each_online_node(i) {
		blade = uv_node_to_blade_id(i);
		if (blade == last_blade)
			continue;
		last_blade = blade;
		apicid = per_cpu(x86_cpu_to_apicid, cur_cpu);
		pnode = uv_blade_to_pnode(blade);
		cur_cpu += uv_blade_nr_possible_cpus(i);
	}
}

static void *uv_ptc_seq_start(struct seq_file *file, loff_t *offset)
{
	if (*offset < num_possible_cpus())
		return offset;
	return NULL;
}

static void *uv_ptc_seq_next(struct seq_file *file, void *data, loff_t *offset)
{
	(*offset)++;
	if (*offset < num_possible_cpus())
		return offset;
	return NULL;
}

static void uv_ptc_seq_stop(struct seq_file *file, void *data)
{
}

/*
 * Display the statistics thru /proc
 * data points to the cpu number
 */
static int uv_ptc_seq_show(struct seq_file *file, void *data)
{
	struct ptc_stats *stat;
	int cpu;

	cpu = *(loff_t *)data;

	if (!cpu) {
		seq_printf(file,
		"# cpu requestor requestee one all sretry dretry ptc_i ");
		seq_printf(file,
		"sw_ack sflush dflush sok dnomsg dmult starget\n");
	}
	if (cpu < num_possible_cpus() && cpu_online(cpu)) {
		stat = &per_cpu(ptcstats, cpu);
		seq_printf(file, "cpu %d %ld %ld %ld %ld %ld %ld %ld ",
			   cpu, stat->requestor,
			   stat->requestee, stat->onetlb, stat->alltlb,
			   stat->s_retry, stat->d_retry, stat->ptc_i);
		seq_printf(file, "%lx %ld %ld %ld %ld %ld %ld\n",
			   uv_read_global_mmr64(uv_blade_to_pnode
					(uv_cpu_to_blade_id(cpu)),
					UVH_LB_BAU_INTD_SOFTWARE_ACKNOWLEDGE),
			   stat->sflush, stat->dflush,
			   stat->retriesok, stat->nomsg,
			   stat->multmsg, stat->ntargeted);
	}

	return 0;
}

/*
 *  0: display meaning of the statistics
 * >0: retry limit
 */
static ssize_t uv_ptc_proc_write(struct file *file, const char __user *user,
				 size_t count, loff_t *data)
{
	long newmode;
	char optstr[64];

	if (count == 0 || count > sizeof(optstr))
		return -EINVAL;
	if (copy_from_user(optstr, user, count))
		return -EFAULT;
	optstr[count - 1] = '\0';
	if (strict_strtoul(optstr, 10, &newmode) < 0) {
		printk(KERN_DEBUG "%s is invalid\n", optstr);
		return -EINVAL;
	}

	if (newmode == 0) {
		printk(KERN_DEBUG "# cpu:      cpu number\n");
		printk(KERN_DEBUG
		"requestor:  times this cpu was the flush requestor\n");
		printk(KERN_DEBUG
		"requestee:  times this cpu was requested to flush its TLBs\n");
		printk(KERN_DEBUG
		"one:        times requested to flush a single address\n");
		printk(KERN_DEBUG
		"all:        times requested to flush all TLB's\n");
		printk(KERN_DEBUG
		"sretry:     number of retries of source-side timeouts\n");
		printk(KERN_DEBUG
		"dretry:     number of retries of destination-side timeouts\n");
		printk(KERN_DEBUG
		"ptc_i:      times UV fell through to IPI-style flushes\n");
		printk(KERN_DEBUG
		"sw_ack:     image of UVH_LB_BAU_INTD_SOFTWARE_ACKNOWLEDGE\n");
		printk(KERN_DEBUG
		"sflush_us:  cycles spent in uv_flush_tlb_others()\n");
		printk(KERN_DEBUG
		"dflush_us:  cycles spent in handling flush requests\n");
		printk(KERN_DEBUG "sok:        successes on retry\n");
		printk(KERN_DEBUG "dnomsg:     interrupts with no message\n");
		printk(KERN_DEBUG
		"dmult:      interrupts with multiple messages\n");
		printk(KERN_DEBUG "starget:    nodes targeted\n");
	} else {
		uv_bau_retry_limit = newmode;
		printk(KERN_DEBUG "timeout retry limit:%d\n",
		       uv_bau_retry_limit);
	}

	return count;
}

static const struct seq_operations uv_ptc_seq_ops = {
	.start		= uv_ptc_seq_start,
	.next		= uv_ptc_seq_next,
	.stop		= uv_ptc_seq_stop,
	.show		= uv_ptc_seq_show
};

static int uv_ptc_proc_open(struct inode *inode, struct file *file)
{
	return seq_open(file, &uv_ptc_seq_ops);
}

static const struct file_operations proc_uv_ptc_operations = {
	.open		= uv_ptc_proc_open,
	.read		= seq_read,
	.write		= uv_ptc_proc_write,
	.llseek		= seq_lseek,
	.release	= seq_release,
};

static int __init uv_ptc_init(void)
{
	struct proc_dir_entry *proc_uv_ptc;

	if (!is_uv_system())
		return 0;

	proc_uv_ptc = create_proc_entry(UV_PTC_BASENAME, 0444, NULL);
	if (!proc_uv_ptc) {
		printk(KERN_ERR "unable to create %s proc entry\n",
		       UV_PTC_BASENAME);
		return -EINVAL;
	}
	proc_uv_ptc->proc_fops = &proc_uv_ptc_operations;
	return 0;
}

/*
 * begin the initialization of the per-blade control structures
 */
static struct bau_control * __init uv_table_bases_init(int blade, int node)
{
	int i;
	struct bau_msg_status *msp;
	struct bau_control *bau_tabp;

	bau_tabp =
	    kmalloc_node(sizeof(struct bau_control), GFP_KERNEL, node);
	BUG_ON(!bau_tabp);

	bau_tabp->msg_statuses =
	    kmalloc_node(sizeof(struct bau_msg_status) *
			 DEST_Q_SIZE, GFP_KERNEL, node);
	BUG_ON(!bau_tabp->msg_statuses);

	for (i = 0, msp = bau_tabp->msg_statuses; i < DEST_Q_SIZE; i++, msp++)
		bau_cpubits_clear(&msp->seen_by, (int)
				  uv_blade_nr_possible_cpus(blade));

	uv_bau_table_bases[blade] = bau_tabp;

	return bau_tabp;
}

/*
 * finish the initialization of the per-blade control structures
 */
static void __init
uv_table_bases_finish(int blade, int node, int cur_cpu,
		      struct bau_control *bau_tablesp,
		      struct bau_desc *adp)
{
	struct bau_control *bcp;
	int i;

	for (i = cur_cpu; i < cur_cpu + uv_blade_nr_possible_cpus(blade); i++) {
		bcp = (struct bau_control *)&per_cpu(bau_control, i);

		bcp->bau_msg_head	= bau_tablesp->va_queue_first;
		bcp->va_queue_first	= bau_tablesp->va_queue_first;
		bcp->va_queue_last	= bau_tablesp->va_queue_last;
		bcp->msg_statuses	= bau_tablesp->msg_statuses;
		bcp->descriptor_base	= adp;
	}
}

/*
 * initialize the sending side's sending buffers
 */
static struct bau_desc * __init
uv_activation_descriptor_init(int node, int pnode)
{
	int i;
	unsigned long pa;
	unsigned long m;
	unsigned long n;
	unsigned long mmr_image;
	struct bau_desc *adp;
	struct bau_desc *ad2;

	adp = (struct bau_desc *)
	    kmalloc_node(16384, GFP_KERNEL, node);
	BUG_ON(!adp);

	pa = __pa((unsigned long)adp);
	n = pa >> uv_nshift;
	m = pa & uv_mmask;

	mmr_image = uv_read_global_mmr64(pnode, UVH_LB_BAU_SB_DESCRIPTOR_BASE);
	if (mmr_image) {
		uv_write_global_mmr64(pnode, (unsigned long)
				      UVH_LB_BAU_SB_DESCRIPTOR_BASE,
				      (n << UV_DESC_BASE_PNODE_SHIFT | m));
	}

	for (i = 0, ad2 = adp; i < UV_ACTIVATION_DESCRIPTOR_SIZE; i++, ad2++) {
		memset(ad2, 0, sizeof(struct bau_desc));
		ad2->header.sw_ack_flag = 1;
		ad2->header.base_dest_nodeid =
		    uv_blade_to_pnode(uv_cpu_to_blade_id(0));
		ad2->header.command = UV_NET_ENDPOINT_INTD;
		ad2->header.int_both = 1;
		/*
		 * all others need to be set to zero:
		 *   fairness chaining multilevel count replied_to
		 */
	}
	return adp;
}

/*
 * initialize the destination side's receiving buffers
 */
static struct bau_payload_queue_entry * __init
uv_payload_queue_init(int node, int pnode, struct bau_control *bau_tablesp)
{
	struct bau_payload_queue_entry *pqp;
	char *cp;

	pqp = (struct bau_payload_queue_entry *) kmalloc_node(
		(DEST_Q_SIZE + 1) * sizeof(struct bau_payload_queue_entry),
		GFP_KERNEL, node);
	BUG_ON(!pqp);

	cp = (char *)pqp + 31;
	pqp = (struct bau_payload_queue_entry *)(((unsigned long)cp >> 5) << 5);
	bau_tablesp->va_queue_first = pqp;
	uv_write_global_mmr64(pnode,
			      UVH_LB_BAU_INTD_PAYLOAD_QUEUE_FIRST,
			      ((unsigned long)pnode <<
			       UV_PAYLOADQ_PNODE_SHIFT) |
			      uv_physnodeaddr(pqp));
	uv_write_global_mmr64(pnode, UVH_LB_BAU_INTD_PAYLOAD_QUEUE_TAIL,
			      uv_physnodeaddr(pqp));
	bau_tablesp->va_queue_last = pqp + (DEST_Q_SIZE - 1);
	uv_write_global_mmr64(pnode, UVH_LB_BAU_INTD_PAYLOAD_QUEUE_LAST,
			      (unsigned long)
			      uv_physnodeaddr(bau_tablesp->va_queue_last));
	memset(pqp, 0, sizeof(struct bau_payload_queue_entry) * DEST_Q_SIZE);

	return pqp;
}

/*
 * Initialization of each UV blade's structures
 */
static int __init uv_init_blade(int blade, int node, int cur_cpu)
{
	int pnode;
	unsigned long pa;
	unsigned long apicid;
	struct bau_desc *adp;
	struct bau_payload_queue_entry *pqp;
	struct bau_control *bau_tablesp;

	bau_tablesp = uv_table_bases_init(blade, node);
	pnode = uv_blade_to_pnode(blade);
	adp = uv_activation_descriptor_init(node, pnode);
	pqp = uv_payload_queue_init(node, pnode, bau_tablesp);
	uv_table_bases_finish(blade, node, cur_cpu, bau_tablesp, adp);
	/*
	 * the below initialization can't be in firmware because the
	 * messaging IRQ will be determined by the OS
	 */
	apicid = per_cpu(x86_cpu_to_apicid, cur_cpu);
	pa = uv_read_global_mmr64(pnode, UVH_BAU_DATA_CONFIG);
	if ((pa & 0xff) != UV_BAU_MESSAGE) {
		uv_write_global_mmr64(pnode, UVH_BAU_DATA_CONFIG,
				      ((apicid << 32) | UV_BAU_MESSAGE));
	}
	return 0;
}

/*
 * Initialization of BAU-related structures
 */
static int __init uv_bau_init(void)
{
	int blade;
	int node;
	int nblades;
	int last_blade;
	int cur_cpu;

	if (!is_uv_system())
		return 0;

	for_each_possible_cpu(cur_cpu)
		alloc_cpumask_var_node(&per_cpu(uv_flush_tlb_mask, cur_cpu),
				       GFP_KERNEL, cpu_to_node(cur_cpu));

	uv_bau_retry_limit = 1;
	uv_nshift = uv_hub_info->n_val;
	uv_mmask = (1UL << uv_hub_info->n_val) - 1;
	nblades = 0;
	last_blade = -1;
	cur_cpu = 0;
	for_each_online_node(node) {
		blade = uv_node_to_blade_id(node);
		if (blade == last_blade)
			continue;
		last_blade = blade;
		nblades++;
	}
	uv_bau_table_bases = (struct bau_control **)
	    kmalloc(nblades * sizeof(struct bau_control *), GFP_KERNEL);
	BUG_ON(!uv_bau_table_bases);

	last_blade = -1;
	for_each_online_node(node) {
		blade = uv_node_to_blade_id(node);
		if (blade == last_blade)
			continue;
		last_blade = blade;
		uv_init_blade(blade, node, cur_cpu);
		cur_cpu += uv_blade_nr_possible_cpus(blade);
	}
	alloc_intr_gate(UV_BAU_MESSAGE, uv_bau_message_intr1);
	uv_enable_timeouts();

	return 0;
}
__initcall(uv_bau_init);
__initcall(uv_ptc_init);<|MERGE_RESOLUTION|>--- conflicted
+++ resolved
@@ -306,12 +306,7 @@
 					  struct mm_struct *mm,
 					  unsigned long va, unsigned int cpu)
 {
-<<<<<<< HEAD
-	static DEFINE_PER_CPU(cpumask_t, flush_tlb_mask);
-	struct cpumask *flush_mask = &__get_cpu_var(flush_tlb_mask);
-=======
 	struct cpumask *flush_mask = __get_cpu_var(uv_flush_tlb_mask);
->>>>>>> 0221c81b
 	int i;
 	int bit;
 	int blade;
@@ -320,11 +315,6 @@
 	int locals = 0;
 	struct bau_desc *bau_desc;
 
-<<<<<<< HEAD
-	WARN_ON(!in_atomic());
-
-=======
->>>>>>> 0221c81b
 	cpumask_andnot(flush_mask, cpumask, cpumask_of(cpu));
 
 	uv_cpu = uv_blade_processor_id();
