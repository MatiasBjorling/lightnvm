--- conflicted
+++ resolved
@@ -2127,7 +2127,6 @@
 	*pos = *iter;
 	return iter;
 }
-<<<<<<< HEAD
 
 static void cgroup_tasks_stop(struct seq_file *s, void *v)
 {
@@ -2189,69 +2188,6 @@
 	return seq_release(inode, file);
 }
 
-=======
-
-static void cgroup_tasks_stop(struct seq_file *s, void *v)
-{
-	struct cgroup *cgrp = s->private;
-	up_read(&cgrp->pids_mutex);
-}
-
-static void *cgroup_tasks_next(struct seq_file *s, void *v, loff_t *pos)
-{
-	struct cgroup *cgrp = s->private;
-	int *p = v;
-	int *end = cgrp->tasks_pids + cgrp->pids_length;
-
-	/*
-	 * Advance to the next pid in the array. If this goes off the
-	 * end, we're done
-	 */
-	p++;
-	if (p >= end) {
-		return NULL;
-	} else {
-		*pos = *p;
-		return p;
-	}
-}
-
-static int cgroup_tasks_show(struct seq_file *s, void *v)
-{
-	return seq_printf(s, "%d\n", *(int *)v);
-}
-
-static struct seq_operations cgroup_tasks_seq_operations = {
-	.start = cgroup_tasks_start,
-	.stop = cgroup_tasks_stop,
-	.next = cgroup_tasks_next,
-	.show = cgroup_tasks_show,
-};
-
-static void release_cgroup_pid_array(struct cgroup *cgrp)
-{
-	down_write(&cgrp->pids_mutex);
-	BUG_ON(!cgrp->pids_use_count);
-	if (!--cgrp->pids_use_count) {
-		kfree(cgrp->tasks_pids);
-		cgrp->tasks_pids = NULL;
-		cgrp->pids_length = 0;
-	}
-	up_write(&cgrp->pids_mutex);
-}
-
-static int cgroup_tasks_release(struct inode *inode, struct file *file)
-{
-	struct cgroup *cgrp = __d_cgrp(file->f_dentry->d_parent);
-
-	if (!(file->f_mode & FMODE_READ))
-		return 0;
-
-	release_cgroup_pid_array(cgrp);
-	return seq_release(inode, file);
-}
-
->>>>>>> c07f62e5
 static struct file_operations cgroup_tasks_operations = {
 	.read = seq_read,
 	.llseek = seq_lseek,
